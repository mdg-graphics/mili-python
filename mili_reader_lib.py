"""
Copyright (c) 2016, Lawrence Livermore National Security, LLC. 
 Produced at the Lawrence Livermore National Laboratory. Written 
 by Kevin Durrenberger: durrenberger1@llnl.gov. CODE-OCEC-16-056. 
 All rights reserved.

 This file is part of Mili. For details, see <URL describing code 
 and how to download source>.

 Please also read this link-- Our Notice and GNU Lesser General 
 Public License.

 This program is free software; you can redistribute it and/or modify 
 it under the terms of the GNU General Public License (as published by 
 the Free Software Foundation) version 2.1 dated February 1999.

 This program is distributed in the hope that it will be useful, but 
 WITHOUT ANY WARRANTY; without even the IMPLIED WARRANTY OF 
 MERCHANTABILITY or FITNESS FOR A PARTICULAR PURPOSE. See the terms 
 and conditions of the GNU General Public License for more details.
 
 You should have received a copy of the GNU Lesser General Public License 
 along with this program; if not, write to the Free Software Foundation, 
 Inc., 59 Temple Place, Suite 330, Boston, MA 02111-1307 USA


"""
'''
This is the 'meta' information for a statemap, but not the statemap itself.
'''

from collections import defaultdict
import os
import struct
import sys
import time
import re

from enum import Enum
import psutil

import multiprocessing as mp


class StateMap:
    def __init__(self, file_number, file_offset, time, state_map_id):
        self.file_number = file_number
        self.file_offset = file_offset
        self.time = time
        self.state_map_id = state_map_id

'''
Directories dictate where information can be found in the .pltA file.
'''
class Directory:
    def __init__(self, type_idx, modifier_idx1, modifier_idx2, string_qty_idx, offset_idx, length_idx, string_offset_idx):
        self.type_idx = type_idx
        self.modifier_idx1 = modifier_idx1
        self.modifier_idx2 = modifier_idx2
        self.string_qty_idx = string_qty_idx
        self.offset_idx = offset_idx
        self.length_idx = length_idx
        self.string_offset_idx = string_offset_idx
        self.strings = []
    def addStrings( self, strings ):
        assert( len(strings) == self.string_qty_idx )
        self.strings = strings

'''
A state variable is the information being stored in subrecords throughout time
at different states.
'''
class StateVariable:

    '''
    Initiliazer for a state variable.
    '''
    def __init__(self, name, title, agg_type, data_type):
        self.name = name
        self.title = title
        self.agg_type = agg_type
        self.data_type = data_type
        self.list_size = 0
        self.order = 0
        self.dims = []
        self.svars = []  # list of string names included in this if it is vector

    '''
    Returns the quantity of atoms based on the aggregate type.
    '''
    def atom_qty(self, state_variables):
        qty = 1
        base = 1
        if self.agg_type == AggregateType.VECTOR.value:
            qty = self.list_size
        elif self.agg_type == AggregateType.ARRAY.value:
            for i in range(self.order):
                qty *= self.dims[i]
        elif self.agg_type == AggregateType.VEC_ARRAY.value:
            qty = 0
            for i in range(self.order):
                base *= self.dims[i]
            for i in range(len(self.svars)):
                sv = state_variables[self.svars[i]][0]
                if sv.agg_type == AggregateType.SCALAR.value:
                    qty += base
                else:
                    qty += base * sv.atom_qty()
        return qty

'''
A subrecord contains a number of state varaibles organized in a certain order.
'''
class Subrecord:
    def __init__(self, name, class_name, organization, qty_svars, svar_names):
        self.name = name
        self.class_name = class_name
        self.organization = organization
        self.qty_svars = qty_svars
        self.svar_names = svar_names
        self.qty_blocks = None
        self.mo_blocks = []
        self.mo_qty = None
        self.offset = 0
        self.size = 0  # set this mo_qty * size of variables

'''
Each Mili object has a subrecord container holding all the subrecords.
'''
class SubrecordContainer:
    def __init__(self):
        self.subrecs = []
        self.size = 0

'''
The mesh information needed is stored in this data type.
'''
class MeshObjectClassData:

    '''
    Initializer for necccessary mesh information.
    '''
    def __init__(self, short_name, long_name, superclass):
        self.short_name = short_name
        self.long_name = long_name
        self.superclass = superclass
        self.blocklist = BlockList(0, 0, [])

    '''
    Adding a block to the meshobjectclassdata class
    '''
    def add_block(self, start, stop):
        self.blocklist.blocks.append((start, stop))
        self.blocklist.block_qty += 1
        self.blocklist.obj_qty += start - stop + 1

'''
Each mesh object contains a blocklist data structure.
The blocklist has information about which objects are
part of the mesh object.
'''
class BlockList:
    def __init__(self, obj_qty, block_qty, blocks):
        self.obj_qty = obj_qty
        self.block_qty = block_qty
        self.blocks = blocks  # array of tuples with start, stop

'''
An attribute has a name and a value
e.g. name = 'mo_id' value = '5'
Always print is used in case the value is 0 for displaying in repr
'''
class Attribute:
    def __init__(self, name, value, always_print=False):
        self.name = name
        self.value = value
        self.always_print = always_print

    def __repr__(self):
        ret = ''
        if self.value or self.always_print:
            return self.name + ': ' + str(self.value) + '\n'
        return ret

'''
An item is an object that represents a component of an answer
Any number of its attributes may be None if they aren't filled
'''
class Item:
    def __init__(self, name=None, material=None, mo_id=None, label=None, class_name=None, modify=None, value=None):
        self.name = name
        self.material = material
        self.mo_id = mo_id
        self.label = label
        self.class_name = class_name
        self.modify = modify
        self.value = value
        self.always_print = False  # always print the value

    def set(self, value):
        self.value = value
        self.always_print = True

    def __str__(self):
        attributes = []
        attvalues = [self.name, self.material, self.mo_id, self.label, self.class_name, self.modify, self.value]
        attnames = ['name', 'material', 'mo_id', 'label', 'class_name', 'modify', 'value']

        for i in range(len(attvalues)):
            name, value = attnames[i], attvalues[i]
            if name == 'value' and self.always_print: attributes.append(Attribute(name, value, True))
            else: attributes.append(Attribute(name, value))

        ret = ''
        for attribute in attributes:
            ret += str(attribute)
        return ret + '\n'

'''
Each state in a query has one StateAnswer
Each contains a list of items and a state number
'''
class StateAnswer:
    def __init__(self):
        self.items = []
        self.state_number = None

    def __str__(self):
        ret = '\nstate number: ' + str(self.state_number) + '\n'
        for item in self.items:
            ret += str(item)
        return ret

'''
The encompassing object that is returned by a query.
This object contains either:
1. A list of items
2. A list of state answers
If the answer is state based (comes from a query with state_numbers),
the answer contains a list of state answers.
'''
class Answer:

    def __init__(self):
        self.state_answers = []
        self.items = []

    def __str__(self):
        ret = ''

        if not len(self.state_answers):
            for item in self.items:
                ret += str(item)
        else:
            for state in self.state_answers:
                ret += str(state)
        return ret

    def set(self, names, materials, mo_ids, labels, class_name, modify):
        num = 0
        if names: num = max(num, len(names))
        if materials: num = max(num, len(materials))
        if mo_ids: num = max(num, len(mo_ids))
        if labels: num = max(num, len(labels))

        for i in range(num):
            name = material = label = mo_id = None
            if names: name = names[i]
            if materials: material = materials[i]
            if labels: label = labels[i]
            if mo_ids: mo_id = mo_ids[i]
            if type(class_name) is list: name = class_name[i]
            else: name = class_name
            item = Item(name, material, mo_id, label, name, modify)
            self.items.append(item)

'''
Every direcotry has a type that dictates what informaiton
is in the directory.
'''
class DirectoryType(Enum):
    NODES = 0
    ELEM_CONNS = 1
    CLASS_IDENTS = 2
    STATE_VAR_DICT = 3
    STATE_REC_DATA = 4
    MILI_PARAM = 5
    APPLICATION_PARAM = 6
    CLASS_DEF = 7
    SURFACE_CONNS = 8
    TI_PARAM = 9
    QTY_DIR_ENTRY_TYPES = 10

'''
The superclass tells what class an object belongs to.
'''
class Superclass(Enum):
    M_UNIT = 0
    M_NODE = 1
    M_TRUSS = 2
    M_BEAM = 3
    M_TRI = 4
    M_QUAD = 5
    M_TET = 6
    M_PYRAMID = 7
    M_WEDGE = 8
    M_HEX = 9
    M_MAT = 10
    M_MESH = 11
    M_SURFACE = 12
    M_PARTICLE = 13
    M_TET10 = 14
    M_QTY_SUPERCLASS = 16
    M_SHARED = 100
    M_ALL = 200
    M_INVALID_LABEL = -1

'''
Connections per superclass
'''
class ConnWords(Enum):
    M_UNIT = 0
    M_NODE = 0
    M_TRUSS = 4
    M_BEAM = 5
    M_TRI = 5
    M_QUAD = 6
    M_TET = 6
    M_PYRAMID = 7
    M_WEDGE = 8
    M_HEX = 10
    M_MAT = 0
    M_MESH = 0
    M_SURFACE = 0
    M_PARTICLE = 3
    M_TET10 = 12

'''
The numbering system used by Mili files to state type.
'''
class DataType(Enum):
    M_STRING = 1
    M_FLOAT = 2
    M_FLOAT4 = 3
    M_FLOAT8 = 4
    M_INT = 5
    M_INT4 = 6
    M_INT8 = 7

'''
The size of each data type in bytes.
'''
class ExtSize(Enum):
    M_STRING = 1
    M_FLOAT = 4
    M_FLOAT4 = 4
    M_FLOAT8 = 8
    M_INT = 4
    M_INT4 = 4
    M_INT8 = 8

'''
The aggregate type describes what a state variable can be.
'''
class AggregateType(Enum):
    SCALAR = 0
    VECTOR = 1
    ARRAY = 2
    VEC_ARRAY = 3

'''
The organization of data in a subrecord is either ordered by variable
or object.
'''
class DataOrganization(Enum):
    RESULT = 0
    OBJECT = 1

'''
A Mili object contains data structures to store objects such as directories
and subrecords. It also has a number of querying functions that a user can call
to access this data. Takes in the path of the file to read
'''
class Mili:
    def __init__(self, read_file=None, parallel_read=False):
        self.__milis = []  # list of parallel mili files
        self.__parent_conns = []  # list of parent connection, index number
        self.__mili_num = None  # Number of mili file (processor number)
        self.__labeltomili = defaultdict(lambda: defaultdict(list))  # map from (superclass, label) to dict of label:file
        self.__state_maps = []
        self.__directories = {}
        self.__names = []
        self.__params = {}  # maps param name: [value]
        self.__state_variables = {}  # map to state variable, list of subrecords it is in
        self.__mesh_object_class_datas = {}  # shortname to object
        self.__labels = {}  # maps from label : elem_id
        self.__label_keys = []
        self.__int_points = {}
        self.__nodes = []
        self.__materials = defaultdict(dict)  # map from material number to dict of class to elems
        self.__matname = {}  # from material name to number
        for i in range(1000):
            self.__matname[str(i)] = [i]  # this is the default in case they don't have an entry for material names
        self.__connectivity = {}  # shortname : {mo_id : node}
        self.__dim = None  # dimensions from mesh dimensions
        self.__srec_container = None
        self.__header_version = None
        self.__directory_version = None
        self.__endian_flag = None
        self.__precision_flag = None
        self.__state_file_suffix_length = None
        self.__partition_flag = None
        self.__tag = None
        self.__null_termed_names_bytes = None
        self.__number_of_commits = None
        self.__number_of_directories = None
        self.__number_of_state_maps = None
        self.__filename = None
        self.__state_map_filename = None
        self.__error_file = None
        self.__parallel_mode = parallel_read

        if read_file: self.read(read_file, parallel_read=self.__parallel_mode)
    
    '''
    Close down all connections
    '''
    def __del__(self):
        for conn in self.__parent_conns:
            conn, i = conn
            conn.send("End")
            conn.close()
    
    '''
    Getter for params
    '''
    def getParams(self):
        if self.__parallel_mode: return self.__getHelper("get params")
        if len(self.__milis) > 1: return [m.getParams() for m in self.__milis]
        return self.__params

    '''
    Getter for state maps
    '''
    def getStateMaps(self):
        if self.__parallel_mode: return self.__getHelper("get state maps")
        if len(self.__milis) > 1: return [m.getStateMpas() for m in self.__milis]
        return self.__state_maps

    '''
    Getter for directories
    '''
    def getDirectories(self):
        if self.__parallel_mode: return self.__getHelper("get directories")
        if len(self.__milis) > 1: return [m.getDirectories() for m in self.__milis]
        return self.__directories

    '''
    Getter for state variables
    '''
    def getStateVariables(self):
        if self.__parallel_mode: return self.__getHelper("get state variables")
        if len(self.__milis) > 1: return [m.getStateVariables() for m in self.__milis]
        return self.__state_variables

    '''
    Getter for labels
    '''
    def getLabels(self):
        if self.__parallel_mode: return self.__getHelper("get labels")
        if len(self.__milis) > 1: return [m.getLabels() for m in self.__milis]
        return self.__labels

    '''
    Getter for materials
    '''
    def getMaterials(self):
        if self.__parallel_mode: return self.__getHelper("get materials")
        if len(self.__milis) > 1: return [m.getMaterials() for m in self.__milis]
        return self.__materials
    
    '''
    Get error file
    '''
    def getErrorFile(self):
        return self.__error_file
        
    
    def __getHelper(self, message):
        mili_conns = []
        ret = []
        for mili_index in range(len(self.__parent_conns)):
            mili_conn, i = self.__parent_conns[mili_index]
            mili_conn.send([message])
            mili_conns.append(mili_conn)
        
        while len(ret) < len(mili_conns):
            for mili_conn in mili_conns:
                if mili_conn.poll():
                    query_response = mili_conn.recv()
                    ret.append(query_response)
        return ret
    '''
    Reads the data for statemap locations from the Mili file.
    This doesn't read the .pltA file, which contains data for the actual
    state maps
    '''
    def __readStateMaps(self, f):
        offset = -16
        state_map_length = 20
        f.seek(offset, os.SEEK_END)
        for i in range(1, 1 + self.__number_of_state_maps):
            f.seek(-1 * state_map_length, 1)
            byte_array = f.read(state_map_length)
            file_number, file_offset, time, state_map_id = struct.unpack(self.__tag + 'iqfi', byte_array)
            self.__state_maps = [StateMap(file_number, file_offset, time, state_map_id)] + self.__state_maps
            f.seek(-1 * state_map_length, 1)
        return offset

    '''
    Reads all the string data for the mili file and associates the strings
    with the appropriate directory structures.
    '''
    def __readNames(self,f,offset):
        offset -= self.__null_termed_names_bytes
        f.seek(offset, os.SEEK_END)
        fmt = str(self.__null_termed_names_bytes) + 's'
        byte_array = struct.unpack(self.__tag + fmt, f.read(self.__null_termed_names_bytes))[0]
        
        if (sys.version_info > (3, 0)):
            strings = str(byte_array)[2:].split('\\x00')  # only works for Python3
        else:
            strings = byte_array.split(b'\x00')

        for _, directories in self.__directories.items():
            for directory in directories:
                string_offset = directory.string_offset_idx
                string_count = directory.string_qty_idx
                directory_strings = [ strings[sidx] for sidx in range( string_offset, string_offset + string_count) ]
                self.__names.extend( directory_strings  )
                directory.addStrings( directory_strings )

    '''
    Reads the state variables and parameters from the Mili file.
    '''
    def __readParams(self, f, offset):
        type_to_str = {'M_STRING' : 's', 'M_FLOAT' : 'f', 'M_FLOAT4' : 'f', 'M_FLOAT8' : 'd', 'M_INT' : 'i', 'M_INT4' : 'i', 'M_INT8' : 'q'}

        file_number = 0

        can_proc = [ DirectoryType.MILI_PARAM.value, DirectoryType.APPLICATION_PARAM.value, DirectoryType.TI_PARAM.value ]
        for type_id in can_proc:
            for directory in self.__directories.get(type_id, []):

                name = directory.strings[0]

                self.__params[name] = file_number, directory
                f.seek(directory.offset_idx)
                byte_array = f.read(directory.length_idx)
                param_type = directory.modifier_idx1
                # num_entries = directory.modifier_idx2

                type_rep = type_to_str[DataType(param_type).name]
                type_value = ExtSize[DataType(param_type).name].value
        
                if type_to_str[DataType(param_type).name] == 's':
                    if (sys.version_info > (3, 0)):
                        self.__params[name] = [str(struct.unpack(self.__tag + str(int(directory.length_idx / type_value)) + type_rep, byte_array)[0])[2:].split('\\x00'), directory]
                    else:
                        self.__params[name] = [struct.unpack(self.__tag + str(int(directory.length_idx / type_value)) + type_rep, byte_array)[0].split(b'\x00')[0], directory]                
                else:
                    self.__params[name] = [struct.unpack(self.__tag + str(int(directory.length_idx / type_value)) + type_rep, byte_array), directory]
                        
                if name == 'mesh dimensions':
                    f.seek(directory.offset_idx)
                    byte_array = f.read(directory.length_idx)
                    self.__dim = struct.unpack(self.__tag + str(int(directory.length_idx / 4)) + 'i', byte_array)[0]
                
                if 'Node Labels' in name:
                    f.seek(directory.offset_idx)
                    byte_array = f.read(directory.length_idx)
                    ints = struct.unpack(self.__tag + str(int(directory.length_idx / 4)) + 'i', byte_array)
                    first, last, node_labels = ints[0], ints[1], ints[2:]

                    self.__labels[('M_NODE', 'node')] = {}
                    for j in range (first - 1, last):
                        self.__labels[('M_NODE', 'node')][node_labels[j]] = j + 1
                        self.__labeltomili[('M_NODE', 'node')][node_labels[j]].append(self.__mili_num)


                if 'Element Label' in name:
                    f.seek(directory.offset_idx)
                    byte_array = f.read(directory.length_idx)
                    ints = struct.unpack(self.__tag + str(int(directory.length_idx / 4)) + 'i', byte_array)
                    first, _, ints = ints[0], ints[1], ints[2:]

                    sup_class_idx = name.index('Scls-') + len('Scls-')
                    sup_class_end_idx = name.index('/', sup_class_idx, len(name))
                    class_idx = name.index('Sname-') + len('Sname-')
                    class_end_idx = name.index('/', class_idx, len(name))

                    sup_class = name[sup_class_idx : sup_class_end_idx]
                    clas = name[class_idx : class_end_idx]
                    self.__labels[(sup_class, clas)] = {}

                    for j in range(len(ints)):
                        if 'ElemIds' in name:
                            self.__labels[(sup_class, clas)][self.__label_keys[j]] = ints[j]
                            self.__labeltomili[(sup_class, clas)][self.__label_keys[j]].append(self.__mili_num)
                        else:
                            self.__label_keys.append(ints[j])

                    if 'ElemIds' in name:
                        self.__label_keys = []

                if 'MAT_NAME' in name:
                    f.seek(directory.offset_idx)
                    byte_array = f.read(directory.length_idx)
                    
                    if (sys.version_info > (3, 0)):
                        matname = str(struct.unpack(str(directory.length_idx) + 's', byte_array)[0])[2:].split('\\x00')[0]  # only works for Python3
                    else:
                        matname = struct.unpack(str(directory.length_idx) + 's', byte_array)[0].split(b'\x00')[0]
                    
                    num = name[-1:]
                    if matname in self.__matname:
                        self.__matname[matname].append(int(num))
                    else:
                        self.__matname[matname] = [int(num)]

                if 'es_' in name:
                    f.seek(directory.offset_idx)
                    byte_array = f.read(directory.length_idx)
                    i_points = struct.unpack(self.__tag + str(int(directory.length_idx / 4)) + 'i', byte_array)
                    first, _, i_points, num_i_ponts = i_points[0], i_points[1], i_points[2:len(i_points) - 1], i_points[len(i_points) - 1]
                    index = name.find('es_')
                    self.__int_points[name[index:]] = [i_points, num_i_ponts]
                    # determine stress or strain

    def __readStateVariables(self,f,offset_idx):

        for directory in self.__directories.get(DirectoryType.STATE_VAR_DICT.value, []):
            f.seek(directory.offset_idx)
            svar_words, svar_bytes = struct.unpack('2i', f.read(8))
            num_ints = (svar_words - 2)
            ints = struct.unpack(str(num_ints) + 'i', f.read(num_ints * 4))  # what is this
            if (sys.version_info > (3, 0)):
                s = str(struct.unpack(str(svar_bytes) + 's', f.read(svar_bytes))[0])[2:].split('\\x00')  # only works for Python3
            else:
                s = struct.unpack(str(svar_bytes) + 's', f.read(svar_bytes))[0].split(b'\x00')
            
            int_pos = 0
            c_pos = 0
            while int_pos < len(ints):
                sv_name, title = s[c_pos], s[c_pos + 1]

                agg_type, data_type = ints[int_pos], ints[int_pos + 1]
                state_variable = StateVariable(sv_name, title, agg_type, data_type)

                int_pos += 2
                c_pos += 2

                if agg_type == AggregateType.ARRAY.value:
                    order, dims = ints[int_pos], []
                    int_pos += 1
                    for k in range(order):
                        dims.append(ints[int_pos])
                        int_pos += 1
                    state_variable.order = order
                    state_variable.dims = dims

                if agg_type == AggregateType.VECTOR.value or agg_type == AggregateType.VEC_ARRAY.value:
                    if agg_type == AggregateType.VEC_ARRAY.value:
                        order, dims = ints[int_pos], []
                        int_pos += 1
                        for k in range(order):
                            dims.append(ints[int_pos])
                            int_pos += 1
                        state_variable.order = order
                        state_variable.dims = dims

                    state_variable.list_size = ints[int_pos]
                    int_pos += 1
                    sv_names = []
                    for j in range(state_variable.list_size):
                        sv_names.append(s[c_pos])
                        c_pos += 1
                    for sv_name_inner in sv_names:
                        if sv_name_inner in self.__state_variables:
                            sv = self.__state_variables[sv_name_inner]
                        else:
                            sv_name_inner, title = s[c_pos], s[c_pos + 1]
                            agg_type, data_type = ints[int_pos], ints[int_pos + 1]
                            int_pos += 2
                            c_pos += 2
                            sv = StateVariable(sv_name_inner, title, agg_type, data_type)
                            self.__state_variables[sv_name_inner] = [sv, []]
                    state_variable.svars = sv_names

                self.__state_variables[sv_name] = [state_variable, []]

                if (sv_name == 'es_1a' or sv_name == 'es_3a' or sv_name == 'es_3c') and sv_name[:-1] in self.__int_points:
                    stresscount = straincount = 0
                    stress = strain = []

                    if 'stress' in self.__state_variables: stress = self.__state_variables['stress'][0].svars
                    if 'strain' in self.__state_variables: strain = self.__state_variables['strain'][0].svars

                    for p in sv_names:
                        if p in stress: stresscount += 1
                        if p in strain: straincount += 1

                    if stresscount == 6:
                        if not 'stress' in self.__int_points: self.__int_points['stress'] = {}
                        self.__int_points['stress'][sv_name] = self.__int_points[sv_name[:-1]]

                    if straincount == 6:
                        if not 'strain' in self.__int_points: self.__int_points['strain'] = {}
                        self.__int_points['strain'][sv_name] = self.__int_points[sv_name[:-1]]

    '''
    Reads in directory information from the Mili file
    '''
    def __readDirectories(self, f, offset):
        number_of_strings = 0
        directory_length = 4 * 6
        state_map_length = 20
        int_long = 'i'
        if self.__directory_version > 2:
            directory_length = 8 * 6
            int_long = 'q'
        offset -= state_map_length * self.__number_of_state_maps + directory_length * self.__number_of_directories  # make this not a hard coded 6 eventually
        f.seek(offset, os.SEEK_END)
        for i in range(1, 1 + self.__number_of_directories):
            byte_array = f.read(directory_length)
            type_idx, modifier_idx1, modifier_idx2, string_qty_idx, offset_idx, length_idx = \
                struct.unpack(self.__tag + '6' + int_long, byte_array)
            if not type_idx in self.__directories.keys( ):
                self.__directories[type_idx] = []
            self.__directories[type_idx].append(Directory(type_idx, modifier_idx1, modifier_idx2, string_qty_idx, offset_idx, length_idx, number_of_strings))
            number_of_strings += string_qty_idx
        return offset

    '''
    Reads in information such as nodes and element connections from the Mili fiel
    '''
    def __readMesh(self, f):
        can_proc = [ DirectoryType.CLASS_DEF.value , 
                     DirectoryType.CLASS_IDENTS.value, 
                     DirectoryType.NODES.value, 
                     DirectoryType.ELEM_CONNS.value ]

        for type_id in can_proc:
            for directory in self.__directories.get(type_id, []):

                if directory.type_idx == DirectoryType.CLASS_DEF.value:
                    superclass = directory.modifier_idx2
                    short_name = directory.strings[0]
                    long_name = directory.strings[1]
                    mocd = MeshObjectClassData(short_name, long_name, superclass)
                    self.__mesh_object_class_datas[short_name] = mocd

                if directory.type_idx == DirectoryType.CLASS_IDENTS.value:
                    f.seek(directory.offset_idx)
                    short_name = directory.strings[0]
                    superclass, start, stop = struct.unpack('3i', f.read(12))
                    self.__mesh_object_class_datas[short_name].add_block(start, stop)
                    superclass = Superclass(superclass).name
                    if (superclass, short_name) not in self.__labels:
                        self.__labels[(superclass, short_name)] = {}
                    for label in range(start, stop + 1):
                        self.__labels[(superclass, short_name)][label] = label
                        self.__labeltomili[(superclass, short_name)][label].append(self.__mili_num)

                if directory.type_idx == DirectoryType.NODES.value:
                    f.seek(directory.offset_idx)
                    short_name = directory.strings[0]
                    start, stop = struct.unpack('2i', f.read(8))
                    num_coordinates = self.__dim * (stop - start + 1)
                    floats = struct.unpack(str(num_coordinates) + 'f', f.read(4 * num_coordinates))
                    class_name = short_name
                    sup_class = self.__mesh_object_class_datas[class_name].superclass
                    sup_class = Superclass(sup_class).name

                    for n in range(0, len(floats), self.__dim):
                        self.__nodes.append([floats[n:n + self.__dim]])

                    self.__mesh_object_class_datas[short_name].add_block(start, stop)

                if directory.type_idx == DirectoryType.ELEM_CONNS.value:
                    f.seek(directory.offset_idx)
                    short_name = directory.strings[0]
                    self.__connectivity[short_name] = {}
                    superclass, qty_blocks = struct.unpack('2i', f.read(8))
                    elem_blocks = struct.unpack(str(2 * qty_blocks) + 'i', f.read(8 * qty_blocks))
                    for j in range(0, len(elem_blocks), 2):
                        self.__mesh_object_class_datas[short_name].add_block(elem_blocks[j], elem_blocks[j + 1])

                    elem_qty = directory.modifier_idx2
                    word_qty = ConnWords[Superclass(superclass).name].value
                    conn_qty = word_qty - 2
                    mat_offset = word_qty - 1
                    ebuf = struct.unpack(str(elem_qty * word_qty) + 'i', f.read(elem_qty * word_qty * 4))
                    index = 0

                    for j in range(qty_blocks):
                        off = elem_blocks[j * 2] - 1
                        elem_qty = elem_blocks[j * 2 + 1] - elem_blocks[j * 2] + 1

                        mo_id = 1
                        for k in range(index, len(ebuf), word_qty):
                            self.__connectivity[short_name][mo_id] = []
                            mat = ebuf[k + conn_qty]
                            for m in range(0, conn_qty):
                                node = ebuf[k + m]
                                self.__connectivity[short_name][mo_id].append(node)
                            part = ebuf[k + mat_offset]
                            if short_name not in self.__materials[mat]: self.__materials[mat][short_name] = []
                            self.__materials[mat][short_name].append(mo_id)
                            mo_id += 1
                        index = word_qty * elem_qty

    '''
    Reads in all the subrecords for a Mili file
    '''
    def __readSubrecords(self, f):
        for directory in self.__directories.get(DirectoryType.STATE_REC_DATA.value, []):
            srec_int_data = directory.modifier_idx1 - 4
            srec_c_data = directory.modifier_idx2
            f.seek(directory.offset_idx)
            _, _, _, srec_qty_subrecs = struct.unpack('4i', f.read(16))
            idata = struct.unpack(str(srec_int_data) + 'i', f.read(srec_int_data * 4))
            if (sys.version_info > (3, 0)):
                cdata = str(struct.unpack(str(srec_c_data) + 's', f.read(srec_c_data))[0])[2:].split('\\x00')  # only works for Python3
            else:
                cdata = struct.unpack(str(srec_c_data) + 's', f.read(srec_c_data))[0].split(b'\x00')
            
    
            int_pos = 0
            c_pos = 0
            self.__srec_container = SubrecordContainer()

            for k in range(srec_qty_subrecs):
                org, qty_svars, qty_id_blks = idata[int_pos], idata[int_pos + 1], idata[int_pos + 2]
        
        
                # for j in range(qty_id_blks):

                int_pos += 3
                name, class_name = cdata[c_pos:c_pos + 2]
                c_pos += 2
                svars = cdata[c_pos:c_pos + qty_svars]
                c_pos += qty_svars

                superclass = self.__mesh_object_class_datas[class_name].superclass

                sub = Subrecord(name, class_name, org, qty_svars, svars)

                if superclass != Superclass.M_MESH.value:
                    sub.mo_qty = 0
                    sub.qty_blocks = qty_id_blks
                    for j in range(qty_id_blks):
                        start, stop = idata[int_pos], idata[int_pos + 1]
                        int_pos += 2
                        sub.mo_blocks.append([start, stop])
                        sub.mo_qty += stop - start + 1
                else:
                    for j in range(qty_id_blks):
                        start, stop = idata[int_pos], idata[int_pos + 1]
                        int_pos += 2
                    sub.mo_qty = 1


                lump_atoms = []
                lump_sizes = []
                lump_offsets = []
                count = 0
                sz = 0
                
                # Handle Aggregate Types
                for sv in svars:
                    sv_name = sv
                    sv = self.__state_variables[sv][0]
                    for sv_sv in sv.svars:
                        self.__state_variables[sv_sv][1].append(k)

                if org == DataOrganization.OBJECT.value:
                    for sv in svars:
                        state_var = self.__state_variables[sv][0]
                        self.__state_variables[sv][1].append(k)

                        atom_size = ExtSize[DataType(state_var.data_type).name].value
                        atoms = state_var.atom_qty(self.__state_variables)  # define this

                        # ## stuff about surface here

                        total_atoms = atoms
                        count += total_atoms
                        sz += total_atoms * atom_size
                    lump_atoms.append(count)
                    lump_sizes.append(sz)

                    if superclass != Superclass.M_SURFACE.value:
                        sub.size = sz * sub.mo_qty
                    else:
                        sub.size = sz

                elif org == DataOrganization.RESULT.value:
                    for sv in svars:
                        state_var = self.__state_variables[sv][0]
                        self.__state_variables[sv][1].append(k)

                        atoms = state_var.atom_qty(self.__state_variables)
                        # ## stuff about surface here
                        total_atoms = atoms

                        lump_atoms.append(sub.mo_qty * total_atoms)
                        lump_sizes.append(sub.mo_qty * total_atoms * ExtSize[DataType(state_var.data_type).name].value)

                    lump_offsets.append(0)
                    for j in range(1, sub.qty_svars):
                        lump_offsets.append(lump_offsets[j - 1] + lump_sizes[j - 1])

                    j = sub.qty_svars - 1
                    sub.size = lump_offsets[j] + lump_sizes[j]


                sub.offset = self.__srec_container.size
                self.__srec_container.size += sub.size
                self.__srec_container.subrecs.append(sub)

    '''
    This function returns the string representation of a subrecord, to be used
    when interpreting the bytes during reading of state.
    '''
    def __set_string(self, subrecord):
        ret = ''
        type_to_str = {'M_STRING' : 's', 'M_FLOAT' : 'f', 'M_FLOAT4' : 'f', 'M_FLOAT8' : 'd', 'M_INT' : 'i', 'M_INT4' : 'i', 'M_INT8' : 'q'}

        for sv_name in subrecord.svar_names:
            sv, sub = self.__state_variables[sv_name]
            datatype = DataType(sv.data_type).name
            ret += type_to_str[datatype] * sv.atom_qty(self.__state_variables)


        if subrecord.organization == DataOrganization.OBJECT.value:
            ret_final = ret * subrecord.mo_qty
        else:
            ret_final = str()
            for c in ret:
                ret_final += c * subrecord.mo_qty

        return ret_final

    '''
    This function calls the other reader functions one at a time, spanning the entire
    Mili file.
    '''
    def read(self, file_name, labeltomili=None, mili_num=None, parallel_read=False):
        if self.__filename:
            self.__error('This mili object is already instantiated. You must create another.')
            return

        self.__parallel_mode = parallel_read
        orig = file_name
        # Handle case of multiple state files
        end_dir = file_name.rfind(os.sep)
        # dir_name = os.getcwd()
        dir_name = os.getcwd()
        if end_dir != -1:
            dir_name = file_name[:end_dir]
            file_name = file_name[end_dir + 1:]

        attfile_re = re.compile(re.escape(file_name) + "[0-9]*A$")
        parallel = list(filter(attfile_re.match,os.listdir(dir_name)))
        # remove the 'A' at the end of the filename for recursive parallel read
        parallel = [ rootfile[:-1] for rootfile in parallel ]

        if len( parallel ) > 1:
            self.__filename = file_name
            self.__split_reads(orig, parallel_read)
            return
        else:
            if parallel_read:
                self.__error('Reading in serial mode, since there are less than 2 mili files')
                parallel_read = False
                self.__parallel_mode = False

            sfile_re = re.compile(re.escape(file_name) + "[0-9]*[^A]$")

            state_files = list(filter(sfile_re.match,os.listdir(dir_name)))
            state_files = [ dir_name + os.sep + fname for fname in state_files ]
            state_files.sort()

            file_name = dir_name + os.sep + file_name

            self.__filename = file_name + 'A'
            self.__state_map_filename = state_files

    # Open file with 'b' to specify binary mode
        with open(self.__filename, 'rb') as f:       
            ### Handle parallel information ###
            if type(mili_num) is int: 
                if labeltomili: self.__labeltomili = labeltomili
                self.__mili_num = mili_num
            
            ### Read Header ###
            header = f.read(16)
            mili_taur = struct.unpack('4s', header[:4])[0].decode('ascii')
            assert(mili_taur == 'mili' or mili_taur == 'taur')
            self.__header_version, self.__directory_version, self.__endian_flag, self.__precision_flag, self.__state_file_suffix_length, self.__partition_flag = \
               struct.unpack('6b', header[4:10])

            if self.__endian_flag == 1:
                self.__tag = '>'
            else:
                self.__tag = '<'

            ### Read Indexing ###
            offset = -16
            f.seek(offset, os.SEEK_END)
            self.__null_termed_names_bytes, self.__number_of_commits, self.__number_of_directories, self.__number_of_state_maps = \
                struct.unpack('4i', f.read(16))

            ### Read State Maps ####
            offset = self.__readStateMaps(f)

            ### Read Directories ###
            offset = self.__readDirectories(f, offset)


            if self.__null_termed_names_bytes > 0:
                 # ## DIRECTORY AND SV DATA #
                self.__readNames(f, offset)
                self.__readParams(f, offset)
                self.__readStateVariables(f, offset)

                ### MESH DATA ###
                self.__readMesh(f)

                ### SUBRECORD DATA ###
                self.__readSubrecords(f)
        
        if self.__mili_num is not None:
            return [self.__labeltomili, self.__mesh_object_class_datas]

    '''
    Take name and turn it into vector and component names
    '''
    def __parse_name(self, name):
        vector, component = None, name
        if '[' in name:
            pos = name.find('[')
            vector = name[:pos]
            component = name[pos + 1:len(name) - 1]
        return [vector, component]

    '''
    Create an answer from res dictionary
    This is what is returned by query
    '''
    def __create_answer(self, res, names, materials, labels, class_name, state_numbers, modify, raw_data):
        if raw_data or not res:
            return res
        answer = Answer()

        for state_number in state_numbers:
            state = StateAnswer()
            answer.state_answers.append(state)
            state.state_number = state_number

            for name in names:
                for label in labels:
                    item = Item(name, None, None, label, class_name, modify)
                    if name in res[state_number]:
                        item.set(res[state_number][name][label])
                        state.items.append(item)

        return answer

    '''
    Return true if this class name combo is a vector array
    '''
    def __is_vec_array(self, name, class_name):
        if not name: return False
        if 'stress' in name and 'stress' in self.__int_points:
            elem_sets = self.__int_points['stress']
            vars = self.__state_variables['stress'][0].svars
        elif 'strain' in name and 'strain' in self.__int_points:
            elem_sets = self.__int_points['strain']
            vars = self.__state_variables['strain'][0].svars
        else:
            return False

        set_names = elem_sets.keys()
        for set_name in set_names:
            temp_sv, temp_subrecords = self.__state_variables[set_name]
            temp_subrecord = self.__srec_container.subrecs[temp_subrecords[0]]
            if temp_subrecord.class_name == class_name:
                return elem_sets[set_name][0]

        return False

    '''
    Given a single state variable name, a number of states, and a number of label(s) return the requested value(s)
    '''
    def __variable_at_state(self, subrecord, labels, name, variables, sup_class, clas, sub, res, state, modify=False, int_points=False):
        mo_search_arr = []
        indices = {}
        temp_res = { state : { name : {} } }
        #values = {}  # from label to value

        # Deal with names like vector[component]
        _, child_variables = self.__parse_name(name)
        child_variables = [child_variables]

        # These are the mo_ids we are interested in for this subrecord
        labels_we_have = list( set(labels) & set(self.__labels[(sup_class,clas)]) )
        if len(labels_we_have) == 0:
            return None
        for label in labels_we_have:
            mo_search_arr.append([label, self.__labels[(sup_class, clas)][label]])

        mo_index = 0
        mo_idx_found = []

        # Search subrecord blocks to find what index the mo_ids are at
        for range in subrecord.mo_blocks:
            start, end = range
            for mo_search in mo_search_arr:
                label, mo_search = mo_search
                if mo_search >= start and mo_search <= end:
                    mo_idx_found.append([label, mo_index + mo_search - start])
            mo_index += end - start

        indices[sub] = defaultdict(list)

        # Deal with aggregate types and create list of state variable names
                
        if name in self.__state_variables and AggregateType(self.__state_variables[name][0].agg_type).name == 'VECTOR':
            child_variables = self.__state_variables[name][0].svars
        
        sv_names = []
        sv_group_start = {}
        sv_group_start[0] = 0
        sv_group_len = {}
        group_idx = 0
        for sv in subrecord.svar_names:
            sv_var = self.__state_variables[sv][0]
            sv_group_len[group_idx] = max(1, len(sv_var.svars))
            if group_idx: sv_group_start[group_idx] = sv_group_start[group_idx - 1] + sv_group_len[group_idx]
            if len(sv_var.svars) > 0:
                for sv_name in sv_var.svars:
                    sv_names.append(sv_name)
            else:
                sv_names.append(sv)
            group_idx += 1
            
        var_indexes = []
        for child in child_variables:
            if child not in sv_names:
                return self.__error(child + ' not a valid variable name')
            # var_indexes.append(sv_names.index(child))
            for sv_group in subrecord.svar_names:
                if sv_group == child: 
                    var_indexes.append([subrecord.svar_names.index(sv_group), 0])
                sv = self.__state_variables[sv_group][0].svars
                if child in sv:
                    var_indexes.append([subrecord.svar_names.index(sv_group), sv.index(child)])
        # Add correct values given organizational structure and correct indexing
        if int_points:
            int_points, num_int_points = int_points[:-1], int_points[-1:][0]

        for mo_index in mo_idx_found:
            if int_points: indexes = {}
            else: indexes = []
            label, mo_index = mo_index
            for var_index in var_indexes:
                var_index, var_in_group = var_index
                if int_points: var_index = var_in_group
                if int_points and var_index not in indexes: indexes[var_index] = {}
                if int_points:
                    offset = mo_index * len(sv_names) * num_int_points
                    for int_point in int_points:
                        index = offset + var_index * num_int_points + int_point - 1
                        indexes[var_index][int_point] = index
                else:
                    if subrecord.organization == DataOrganization.OBJECT.value:
                        indexes.append(mo_index * len(sv_names) + sv_group_start[var_index] + var_in_group)
                    else:
                        indexes.append(sv_group_start[var_index] * subrecord.mo_qty + sv_group_len[var_index] * mo_index + var_in_group)

            # 3 different aggregate types here - constructing the res
            if int_points:
                indices[sub][label] = {}
                if label not in temp_res[state][name]: temp_res[state][name][label] = {}
                v_index = 0
                for index in indexes.keys():
                    indices[sub][label][sv_names[index]] = {}
                    sv_name = sv_names[index]
                    temp_res[state][name][label][sv_name] = {}
                    for int_point in int_points:
                        temp_res[state][name][label][sv_name][int_point] = variables[indexes[index][int_point]]
                        indices[sub][label][sv_names[index]][int_point] = indexes[index][int_point]
                    v_index += 1
            elif name in self.__state_variables and AggregateType(self.__state_variables[name][0].agg_type).name == 'VECTOR':
                temp_res[state][name][label] = []
                for index in indexes:
                    temp_res[state][name][label].append(variables[index])
                    indices[sub][label].append(index)
            else:
                temp_res[state][name][label] = variables[indexes[0]]
                indices[sub][label].append(indexes[0])

        # the nested form of the dicts needs to be identical iirc
        self.__recurMergeDicts(res,temp_res)

        if modify:
            return [res, indices]

        return res

    '''
    Turn a class name and element list into the appropriate label array
    '''
    def __getLabelsFromClassElems(self, class_name, elems):
        ret = []
        if class_name not in self.__mesh_object_class_datas:
            return ret
        sup_class = self.__mesh_object_class_datas[class_name].superclass
        sup_class = Superclass(sup_class).name
        labels = self.__labels[(sup_class, class_name)]
        for elem in elems:
            id, class_name_elem = elem
            for k in labels.keys():
                label, mo_id = k, labels[k]
                if mo_id == id and class_name_elem == class_name:
                    ret.append(label)

        return ret

    '''
    Add two default dictionaries together
    '''
    def __addDicts(self, a, b):
        if not a:
            return b
        for k in a:
            b[k] = b[k].union(a[k])
        return b

    '''
    Merge two dictionaries with nested dictionaries together
    '''
    def __recurMergeDicts(self, dct, merge_dct):
        for k, v in merge_dct.items():
            if (k in dct and isinstance(dct[k], dict) and isinstance(merge_dct[k], dict)):
                self.__recurMergeDicts(dct[k], merge_dct[k])
            else:
                dct[k] = merge_dct[k]

    '''
    Set the output file for error messages (screen output)
    '''
    def setErrorFile(self, file_name=None):
        if not file_name:
            self.__error_file = self.__filename + '_error'
        else:
            self.__error_file = file_name
        with open(self.__error_file, 'w') as f:
            f.write('')
        if len(self.__milis) > 1:
            if self.__parallel_mode:
                for i in range(len(self.__parent_conns)):
                    conn, k = self.__parent_conns[i]
                    conn.send(["Error file", self.__error_file])
            else:
                for mili in self.__milis:
                    mili.setErrorFile(file_name)

    '''
    Write error to error file if it exists. Otherwise write it to screen.
    '''
    def __error(self, msg):
        if self.__error_file:
            with open(self.__error_file, 'a+') as f:
                f.write(msg + '\n')
            return
        print(msg)
        return

    '''
    Convert a material name into the labels
    '''
    def __material_to_labels(self, material, class_name, labels):
        if type(material) is not str and type(material) is not int:
            return self.__error('material must be string or int')
        if material not in self.__matname and material not in self.__materials:
            return self.__error('There is no ' + str(material) + ' material')
        elems = []
        if material in self.__matname:
            for mat in self.__matname[material]:
                elems += self.__materials[mat][class_name]
        else:
            if class_name not in self.__materials[material]:
                self.__error("There are no elements of material " + str(material) + " and class " + str(class_name))
            elems = self.__materials[material][class_name]
        elems = [[i, class_name] for i in elems]
        labels_mat = self.__getLabelsFromClassElems(class_name, elems)
        if labels:
           for label in labels:
               if label not in labels_mat:
                   labels.remove(label)
        else:
           labels = labels_mat
        return labels
        
    
    '''
    Create processes and read the files
    '''
    def __split_reads(self, file_name, parallel_read):
        # Handle case of multiple state files
        end_dir = file_name.rfind(os.sep)
        # dir_name = os.getcwd()
        dir_name = os.getcwd()
        if end_dir != -1:
            dir_name = file_name[:end_dir]
            file_name = file_name[end_dir + 1:]
        
        attfile_re = re.compile(re.escape(file_name) + "[0-9]*A$")
        parallel = list(filter(attfile_re.match,os.listdir(dir_name)))
        # strip the A off the end
        parallel = [ f[:-1] for f in parallel ] 
        
        cpus = psutil.cpu_count(logical=False)
        self.__parent_conns = []
        i = 0
        if len(parallel) > 1:
            self.__filename = file_name
            for p in parallel:
                mili = Mili()
                self.__milis.append(mili)
                if parallel_read:
                    parent_conn, child_conn = mp.Pipe()
                    pr = mp.Process(target=self.__child_read, args=(mili, child_conn, dir_name + os.sep + p, i,))
                    self.__parent_conns.append([parent_conn, i])
                    pr.start()
                else:
                    labeltomili, mesh_objects = mili.read(dir_name + os.sep + p, mili.__labeltomili, i)
                    for mesh_obj in mesh_objects:
                        if mesh_obj not in self.__mesh_object_class_datas:
                            self.__mesh_object_class_datas[mesh_obj] = mesh_objects[mesh_obj]

                    for class_name in mili.__labels:
                        labmap = mili.__labels[class_name]
                        for label_key in labmap:
                            self.__labeltomili[class_name][label_key].append(i)
                i += 1
                
        if parallel_read:
            # Receive reads from children
            activeChildren = len(self.__parent_conns)
            while activeChildren > 0:
                for conn in self.__parent_conns:
                    conn, i = conn
                    if (conn.poll()):
                        child_number, mesh_objects, labels = conn.recv()
                        for mesh_obj in mesh_objects:
                            if mesh_obj not in self.__mesh_object_class_datas:
                                self.__mesh_object_class_datas[mesh_obj] = mesh_objects[mesh_obj]

                        for class_name in labels:
                            labmap = labels[class_name]
                            for label_key in labmap:
                                self.__labeltomili[class_name][label_key].append(i)
                
                        activeChildren -= 1
                        
        
    '''
    Child read and wait process
    '''
    def __child_read(self, mili, conn, file_name, i):
        # Read the file
        mili.__labeltomili, mesh_objects = mili.read(file_name, mili.__labeltomili, i)
        
        # Send back mesh information and labels
        conn.send([i, mesh_objects, mili.__labels])
        
        answ = defaultdict(dict)
        # ## Wait for querys
        while True:
            # sleep for 5 nanoseconds to reduce contention, this speeds us up by like 3x (just the read goes from 1.7 -> 0.6s on my system)
            if conn.poll(5/1000000):
                query = conn.recv()
                if query == "End":
                    conn.close()
                    return
                if query[0] == "Error file":
                    mili.__error_file = query[1]
                elif query[0] == "labels of material":
                    material = query[1]
                    conn.send(mili.labels_of_material(material))
                elif query[0] == "nodes of material":
                    material = query[1]
                    conn.send(mili.nodes_of_material(material))
                elif query[0] == "nodes of elem":
                    label, class_name = query[1]
                    conn.send(mili.nodes_of_elem(label, class_name))
                elif query[0] == "modify":
                    state_variable, class_name, value, labels, state_numbers, int_points = query[1:]
                    mili.modify_state_variable(state_variable, class_name, value, labels, state_numbers, int_points)
                elif query[0] == "get params":
                    params = mili.getParams()
                    conn.send(params)
                elif query[0] == "get state maps":
                    state_maps = mili.getStateMaps()
                    conn.send(state_maps)
                elif query[0] == "get directories":
                    directories = mili.getDirectories()
                    conn.send(directories)
                elif query[0] == "get state variables":
                    state_vars = mili.getStateVariables()
                    conn.send(state_vars)
                elif query[0] == "get labels":
                    labels = mili.getLabels()
                    conn.send(labels)
                elif query[0] == "get materials":
                    materials = mili.getMaterials()
                    conn.send(materials)
                else:
                    sv, class_name, material, label, state_numbers, modify, int_points, raw, answ = query
                    
                    answer = mili.query(sv, class_name, material, label, state_numbers, modify, int_points, raw, answ)
                
                    if not answer:
                        conn.send("Fail")
                    else:
                        state_number_zero = state_numbers if not isinstance(state_numbers, list) else state_numbers[0]
                        if answ and sv in answ[state_number_zero]:
                            send_answer = self.__create_answer(answ, sv, material, label, class_name, state_numbers, modify, raw)
                            conn.send(send_answer)
                        else:
                            conn.send("Fail")
        
    '''
    Add the to_add to res. This combines to results from two queries into one and returns it
    '''
    def __addres(self, to_add, res):
        for state in to_add:
            if state not in res:
                res[state] = defaultdict(defaultdict)
            for name in to_add[state]:
                for label in to_add[state][name]:
                    res[state][name][label] = to_add[state][name][label]
        return res
    

    '''
    Single query function that given inputs can call the other functions

    Arguments:
    1. names: short names for all the shortnames you are interested in
    2. class: class name interested in
    3. material: string name of material you are interested in
            Empty: Ignore material
    4. labels: labels that you are interested in
            Empty: Find all possible labels
    5. state_numbers: States you are interested in
            Empty: all states
    6. modify: whether or not this is part of a modification call
    7. int_points: if this is a vector array, which integration points
    8. raw_data: whether the user wants raw data or Answer object
    9. res: the result passed around when doing parallel querying, not for the user


    The following is the structure of the result that is passed to create answer
    res[state][name][label] = value
    '''
    def query(self, names, class_name, material=None, labels=None, state_numbers=None, modify=False, int_points=False, raw_data=True, res=None):
        # default args are instantiated at function definition, not when called, this makes mutable types cache modifications between calls
        res = res if res is not None else defaultdict(dict)
        # Parse Arguments
        if state_numbers is None:
            state_numbers = [i - 1 for i in range(1, self.__number_of_state_maps + 1)]
        elif type(state_numbers) is int:
            state_numbers = [state_numbers]
        if type(labels) is int:
            labels = [labels]

        if material:
            if len(self.__milis):
                labels = self.labels_of_material(material)
                if not labels or class_name not in labels:
                    return self.__error('There are no elements from class ' + str(class_name) + ' of material ' + str(material))
                labels = list(labels[class_name])
            else:
                labels = self.__material_to_labels(material, class_name, labels)

            if not labels or not len(labels):
                return self.__error('There are no elements from class ' + str(class_name) + ' of material ' + str(material))
        if labels and type(labels) is not list:
            return self.__error('labels must of a list of ints or an int')

        if class_name not in self.__mesh_object_class_datas:
            return self.__error('invalid class name')
        if not labels and not self.__parallel_mode and not len(self.__milis):
            sup_class = self.__mesh_object_class_datas[class_name].superclass
            sup_class = Superclass(sup_class).name
            labels = list(self.__labels[(sup_class, class_name)].keys())
        if not labels and not self.__parallel_mode and len(self.__milis):
            sup_class = self.__mesh_object_class_datas[class_name].superclass
            sup_class = Superclass(sup_class).name
            labels = list(self.__labeltomili[(sup_class, class_name)].keys())

        if type(names) is str:
            names = [names]
        if type(names) is not list or type(names[0]) is not str:
            return self.__error('state variables names must be a string or list of strings')
        if modify and type(modify) is not bool:
            return self.__error('modify must be boolean')
        if raw_data and type(raw_data) is not bool:
            return self.__error('raw data must be boolean')
        if type(int_points) is int:
            int_points = [int_points]
        if int_points and type(int_points) is not list:
            return self.__error('int point must be an integer or list of integers')
        if type(state_numbers) is not list or type(state_numbers[0]) is not int:
            return self.__error('state numbers must be an integer or list of integers')

        # Deal with parallel Mili file case
        if len(self.__milis):
            answ = defaultdict(dict)
            for sv in names:
                vector, variables = self.__parse_name(sv)
                if not vector:
                    sv_key = variables
                else:
                    sv_key = vector

                # turn sv and class into elem
                sup_class = self.__mesh_object_class_datas[class_name].superclass
                sup_class = Superclass(sup_class).name
                
                failcount = 0
                milis = set()
                mili_to_labels = defaultdict(list)
                if labels != None:
                    for label in labels:
                        mili = self.__labeltomili[(sup_class, class_name)][label]
                        for m in mili:
                            mili_to_labels[m].append(label)
                            milis.add(m)
                    milis = list(milis)
                if not labels: milis = set([i for i in range(len(self.__milis))])
                
                if self.__parallel_mode:
                    mili_conns = []
                    for mili_index in milis:
                        mili_conn, i = self.__parent_conns[mili_index]
                        mili_conn.send([sv, class_name, material, mili_to_labels[mili_index], state_numbers, modify, int_points, True, answ])
                        mili_conns.append(mili_conn)
                
                    while failcount < len(milis):
                        for mili_conn in mili_conns:
                            if mili_conn.poll():
                                query_response = mili_conn.recv()
                                if query_response == "Fail": failcount += 1
                                else: 
                                    answ = self.__addres(query_response, answ)
                                    failcount += 1
                else:
                    for mili_index in milis:
                        resp = self.__milis[mili_index].query(sv, class_name, material, mili_to_labels[mili_index], state_numbers, modify, int_points, True, answ)
                        # answ is modified in-place, shouldn't need to check/append if something isn't found, should avoid in-place modifications if something isn't found (which is currently happening)
                        #if resp:
                        #    answ = resp
                
                if answ is not None and len(answ) == 0:
                    answ = None

            return self.__create_answer(answ, names, material, labels, class_name, state_numbers, modify, raw_data)

        # Run Correct Function
        for state in state_numbers:
<<<<<<< HEAD
=======
            if state not in res: res[state] = defaultdict(dict)
>>>>>>> 2b2e170e
            if state < 0 or state >= len(self.__state_maps):
                return self.__error('There is no state ' + str(state))
            state_map = self.__state_maps[state]

            with open(self.__state_map_filename[state_map.file_number], 'rb') as f:
                f.seek(state_map.file_offset)
                byte_array = f.read(8)
                _, _ = struct.unpack(self.__tag + 'fi', byte_array)

                for name in names:
                    # Handle case of vector[component]
                    vector, variables = self.__parse_name(name)
                    if not vector: vector = variables

                    if self.__is_vec_array(vector, class_name):
                        if 'stress' in name: elem_sets = self.__int_points['stress']
                        elif 'strain' in name: elem_sets = self.__int_points['strain']

                        for set_name in elem_sets.keys():
                            temp_sv, temp_subrecords = self.__state_variables[set_name]
                            temp_subrecord = self.__srec_container.subrecs[temp_subrecords[0]]
                            if temp_subrecord.class_name == class_name:
                                sv, subrecords = temp_sv, temp_subrecords
                        if not int_points:
                            int_points = list(self.__is_vec_array(vector, class_name))
                        else:
                            possible_int_points = self.__is_vec_array(vector, class_name)
                            for i in range(len(int_points)):
                                ip = int_points[i]
                                if ip not in possible_int_points:
                                    _, ip = min(enumerate(possible_int_points), key=lambda x: abs(x[1] - ip))
                                    self.__error(str(ip) + ' is not an integration point, but the closest is ' + str(ip))
                                int_points[i] = ip
                        int_points.append(len(self.__is_vec_array(vector, class_name)))

                    elif vector: 
                        if vector not in self.__state_variables:
                            return self.__error('There is no variable ' + vector)
                        sv, subrecords = self.__state_variables[vector]
                    else:
                        if name not in self.__state_variables:
                            return self.__error('There is no variable ' + name)
                        sv, subrecords = self.__state_variables[name]
                     
                    for sub in subrecords:
                        f.seek(state_map.file_offset+8)
                        
                        subrecord = self.__srec_container.subrecs[sub]
                        f.seek(subrecord.offset, 1)
                        byte_array = f.read(subrecord.size)
                        s = self.__set_string(subrecord)
<<<<<<< HEAD

                        var_data = struct.unpack(self.__tag + s, byte_array)
=======
                        
                        vars = struct.unpack(self.__tag + s, byte_array)
>>>>>>> 2b2e170e

                        if class_name == subrecord.class_name:
                            sup_class = self.__mesh_object_class_datas[subrecord.class_name].superclass
                            sup_class = Superclass(sup_class).name

                            if modify:
                                return self.__variable_at_state(subrecord, labels, name, var_data, sup_class, subrecord.class_name, sub, res, state, modify, int_points)
                            else:
<<<<<<< HEAD
                                res = self.__variable_at_state(subrecord, labels, name, var_data, sup_class, subrecord.class_name, sub, res, state, modify, int_points)
=======
                                res = self.__variable_at_state(subrecord, labels, name, vars, sup_class, subrecord.class_name, sub, res, state, modify, int_points)
                                
>>>>>>> 2b2e170e

        return self.__create_answer(res, names, material, labels, class_name, state_numbers, modify, raw_data)

    '''
    Given a specific material. Find all mo_ids with that material and return
    their values.
    '''
    def __elements_of_material(self, material):
        mo_ids = defaultdict(list)

        if material not in self.__matname and material not in self.__materials:
            return self.__error('There is no material ' + str(material))

            # if they specify the material name
        if material in self.__matname:
            matnumbers = self.__matname[material]
            for matnumber in matnumbers:
                mo_id_class = self.__materials[matnumber]
                for class_name in mo_id_class:
                    mo_ids[class_name] += mo_id_class[class_name]
        else:
            mo_id_class = self.__materials[material]
            for class_name in mo_id_class:
                mo_ids[class_name] += mo_id_class[class_name]

        return mo_ids

        
    '''
    Accumulate information from children
    '''
    def __get_children_info(self, accumulater, function, message, data_send, serial_function=None):
        if self.__parallel_mode:
            failcount = 0
            mili_conns = []
            for mili_index in range(len(self.__parent_conns)):
                mili_conn, i = self.__parent_conns[mili_index]
                mili_conn.send([message, data_send])
                mili_conns.append(mili_conn)
                        
            while failcount < len(mili_conns):
                for mili_conn in mili_conns:
                    if mili_conn.poll():
                        query_response = mili_conn.recv()
                        if query_response == None: 
                            failcount += 1
                        else:
                            if function == self.__addDicts:
                                accumulater = function(query_response, accumulater)
                            if function == set.union:
                                accumulater = function(set(query_response), accumulater)
                            if function == None:
                                accumulater = query_response
                            failcount += 1
                        
                if failcount >= len(mili_conns):
                    break
        else:
            for m in self.__milis:
                if message == "nodes of material":
                    serial = serial_function(m, data_send)
                    if serial: accumulater = function(set(serial), accumulater)
                elif message == "nodes of elem":
                    label, class_name = data_send
                    val = serial_function(m, label, class_name)
                    if val: accumulater = val
                else: 
                    accumulater = function(serial_function(m, data_send), accumulater)
            
        
        return accumulater

    '''
    Find the labels associated with a material
    '''
    def labels_of_material(self, material, raw_data=True):
        labels = defaultdict(list)
        labels_list = []
        class_names = []

        if len(self.__milis) > 1:
            labels = self.__get_children_info(defaultdict(set), self.__addDicts, "labels of material", material, Mili.labels_of_material)

            if len(labels) == 0:
                return self.__error("No labes of material '" + str(material) + "' found in database files" )

            for class_name in labels:
                l = list(labels[class_name])
                labels_list += l
                class_names += [class_name] * len(l)

        else:
            if material not in self.__matname and material not in self.__materials:
                return self.__error('There is no material ' + str(material))

            elements = self.__elements_of_material(material)
            for class_name in elements:
                l = self.__getLabelsFromClassElems(class_name, [[elements[class_name][i], class_name] for i in range(len(elements[class_name]))])
                labels[class_name] += l
                labels_list += l
                class_names += [class_name] * len(l)

        if raw_data:
            return labels

        answer = Answer()
        answer.set(None, None, labels_list, None, class_names, None)

        return answer

    '''
    Find nodes associated with a material number
    '''
    def nodes_of_material(self, material, raw_data=True):
        nodes = set()

        if len(self.__milis) > 1:
            nodes = self.__get_children_info(set(), set.union, "nodes of material", material, Mili.nodes_of_material)
            if len(nodes) == 0: 
                return self.__error("No labels with material '" + str(material) + "' found in database files.")
        else:
            labels = self.labels_of_material(material)
            if not labels:
                return self.__error('There are no labels with material ' + str(material))
            for class_name in labels:
                labs = labels[class_name]
                for lab in labs:
                    nodes.add(lab)

        if raw_data:
            return list(nodes)

        answer = Answer()
        answer.set(None, None, None, list(nodes), 'node', None)

        return answer

    '''
    Find nodes associated with an element number
    '''
    def nodes_of_elem(self, label, class_name, raw_data=True):
        labels = None
        if len(self.__milis) > 1:
            labels = self.__get_children_info(None, None, "nodes of elem", [label, class_name], Mili.nodes_of_elem)
            if not labels: 
                return self.__error("Class name '" + str(class_name) + "' or label '" + str(label) + "' not found in datamaste files.")
        else:
            if class_name not in self.__mesh_object_class_datas:
                return self.__error('Class name ' + class_name + ' not found')
            sup_class = self.__mesh_object_class_datas[class_name].superclass
            sup_class = Superclass(sup_class).name

            if label not in self.__labels[(sup_class, class_name)]:
                return self.__error('label ' + str(label) + ' not found')
            mo_id = self.__labels[(sup_class, class_name)][label]
            labels = self.__connectivity[class_name][mo_id]

        if raw_data:
            return labels

        answer = Answer()
        answer.set(None, None, None, labels, class_name, None)

        return answer

    '''
    Modifies a state variable at a specific label and time state

    Arguments:
    1. state_variable: short names for all the shortnames you are interested in
    2. class_name: class name interested in
    3. value: the value to enter:
        dictionary that has the following strucute:
            value[state][state_variable][label][val]
                where val is as follows:
                    scalar or vector component:
                        val is an integer/float/etc.
                    vector:
                        val is an array
                    vector array:
                        val is a dictionary as follows:
                            val = {sv_name : {int_point : float/integet/etc.}}
    4. labels: labels that you are interested in
            Empty: Find all possible labels
    5. state_numbers: States you are interested in
            Empty: all states
    7. int_points: if this is a vector array, which integration points
    '''
    def modify_state_variable(self, state_variable, class_name, value, labels, state_numbers, int_points=False):
        if len(self.__milis) > 1:
            if self.__parallel_mode:
                for mili_index in range(len(self.__parent_conns)):
                    mili_conn, i = self.__parent_conns[mili_index]
                    mili_conn.send(["modify", state_variable, class_name, value, labels, state_numbers, int_points])
            else:
                for mili_index in range(len(self.__milis)):
                    self.__milis[mili_index].modify_state_variable(state_variable, class_name, value, labels, state_numbers, int_points)
            return
  

        query = self.query(state_variable, class_name, None, labels, state_numbers, True, int_points)
        if type(query) is not list:
            return None
        
        res, indices = query
        type_to_str = {'s' : 'M_STRING', 'f' : 'M_FLOAT', 'd' : 'M_FLOAT8', 'i' : 'M_INT', 'q' : 'M_INT8'}

        if not state_numbers:
            state_numbers = [i - 1 for i in range(1, self.__number_of_state_maps + 1)]
        elif type(state_numbers) is int:
            state_numbers = [state_numbers]
        if type(labels) is int:
            labels = [labels]
        if int_points:
            int_points = int_points[:len(int_points) - 1]
        if type(state_variable) is not str:
            return self.__error('state variable must be a string')

        for state in state_numbers:
            if state < 0 or state >= len(self.__state_maps):
                return self.__error('There is no state ' + str(state))

            state_map = self.__state_maps[state]

            with open(self.__state_map_filename[state_map.file_number], 'rb+') as f:
                f.seek(state_map.file_offset)
                byte_array = f.read(8)
                time, state_map_id = struct.unpack(self.__tag + 'fi', byte_array)

                name = state_variable

                vector, variables = self.__parse_name(name)
                if not vector: vector = variables
                if self.__is_vec_array(vector, class_name):
                    if 'stress' in name: elem_sets = self.__int_points['stress']
                    elif 'strain' in name: elem_sets = self.__int_points['strain']

                    for set_name in elem_sets.keys():
                        temp_sv, temp_subrecords = self.__state_variables[set_name]
                        temp_subrecord = self.__srec_container.subrecs[temp_subrecords[0]]
                        if temp_subrecord.class_name == class_name:
                            sv, subrecords = temp_sv, temp_subrecords
                            set_name_chosen = set_name
                    if not int_points:
                        int_points = list(self.__is_vec_array(vector, class_name))
                    # int_points.append(len(self.__is_vec_array(vector, class_name)))
                elif vector:
                    if vector not in self.__state_variables:
                        return self.__error('There is no variable ' + str(vector))
                    sv, subrecords = self.__state_variables[vector]
                else:
                    if name not in self.__state_variables:
                        return self.__error('There is no variable ' + str(name))
                    sv, subrecords = self.__state_variables[name]

                for sub in subrecords:
                    subrecord = self.__srec_container.subrecs[sub]
                    f.seek(subrecord.offset, 1)
                    s = self.__set_string(subrecord)

                    # Iterate through s, the string representation of the subrecord, adding
                    # offset along the way
                    for label in labels:
                        if int_points:
                            for sv_name in indices[sub][label]:
                                int_point_to_index = indices[sub][label][sv_name]
                                for ip in int_points:
                                    offset = 0
                                    for i in range(indices[sub][label][sv_name][ip]):
                                        char = s[i]
                                        offset += ExtSize[type_to_str[char]].value
                                    f.seek(offset, 1)

                                    vector, component = self.__parse_name(name)
                                    if vector: n = vector
                                    else: n = name

                                    byte_array = struct.pack(self.__tag + s[int_point_to_index[ip]], value[state][n][label][sv_name][ip])
                                    f.write(byte_array)
                                    f.seek(-offset - len(byte_array), 1)
                        else:
                            for idx in range(len(indices[sub][label])):
                                offset = 0
                                for i in range(indices[sub][label][idx]):
                                    char = s[i]
                                    offset += ExtSize[type_to_str[char]].value

                                # Seek to variable location and write in the byte array
                                f.seek(offset, 1)
                                if type(value[state][name][label]) is not list:
                                    value[state][name][label] = [value[state][name][label]]
                                to_write = value[state][name][label][idx]
                                byte_array = struct.pack(self.__tag + s[indices[sub][label][idx]], to_write)
                                
                                f.write(byte_array)
                                f.seek(-offset - len(byte_array), 1)

                if 'post_modified' in self.__params:
                    file_number, directory = self.__params['post_modified']
                    f.seek(directory.offset_idx)
                    one = struct.pack(self.__tag + 'i', 1)
                    self.__params['post_modified'][0] = 1
                    f.write(one)

'''
This function is an example of how a user could use the Mili reader
'''
def main():
    # You can run code here as well if you copy the library !

    f = 'd3samp6.plt'
    mili = Mili()
    # mili.read(f, parallel_read=True)
    mili.read(f, parallel_read=False)
    
    d = mili.getParams()
    
    print(mili.query('stress[sz]', 'brick',None, [5],raw_data=True))
    

    # mili.setErrorFile()
        
if __name__ == '__main__':
        main()<|MERGE_RESOLUTION|>--- conflicted
+++ resolved
@@ -1584,10 +1584,6 @@
 
         # Run Correct Function
         for state in state_numbers:
-<<<<<<< HEAD
-=======
-            if state not in res: res[state] = defaultdict(dict)
->>>>>>> 2b2e170e
             if state < 0 or state >= len(self.__state_maps):
                 return self.__error('There is no state ' + str(state))
             state_map = self.__state_maps[state]
@@ -1639,13 +1635,8 @@
                         f.seek(subrecord.offset, 1)
                         byte_array = f.read(subrecord.size)
                         s = self.__set_string(subrecord)
-<<<<<<< HEAD
 
                         var_data = struct.unpack(self.__tag + s, byte_array)
-=======
-                        
-                        vars = struct.unpack(self.__tag + s, byte_array)
->>>>>>> 2b2e170e
 
                         if class_name == subrecord.class_name:
                             sup_class = self.__mesh_object_class_datas[subrecord.class_name].superclass
@@ -1654,12 +1645,7 @@
                             if modify:
                                 return self.__variable_at_state(subrecord, labels, name, var_data, sup_class, subrecord.class_name, sub, res, state, modify, int_points)
                             else:
-<<<<<<< HEAD
                                 res = self.__variable_at_state(subrecord, labels, name, var_data, sup_class, subrecord.class_name, sub, res, state, modify, int_points)
-=======
-                                res = self.__variable_at_state(subrecord, labels, name, vars, sup_class, subrecord.class_name, sub, res, state, modify, int_points)
-                                
->>>>>>> 2b2e170e
 
         return self.__create_answer(res, names, material, labels, class_name, state_numbers, modify, raw_data)
 
@@ -1977,7 +1963,7 @@
     
     d = mili.getParams()
     
-    print(mili.query('stress[sz]', 'brick',None, [5],raw_data=True))
+    print(mili.query('stress[sz]', 'brick',None, [5]))
     
 
     # mili.setErrorFile()
