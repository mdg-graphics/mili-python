--- conflicted
+++ resolved
@@ -117,6 +117,7 @@
     '''
     def test_node_attributes(self):
         answer = self.mili.query(['nodpos[ux]'], 'node', None, [70], [3], None, None, False)
+        print("nodpos",answer)
         assert(answer.state_answers[0].items[0].value == 0.4330127537250519)
         
         answer = self.mili.query(['ux'], 'node', None, [70], [3], None, None, False)
@@ -522,7 +523,6 @@
         self.mili = reader.Mili()
         self.mili.read(file_name, parallel_read=True)
         self.mili.setErrorFile()   
-<<<<<<< HEAD
     
     # '''
     # Testing invalid inputs
@@ -558,43 +558,6 @@
 
     
     # '''
-=======
-    
-    # '''
-    # Testing invalid inputs
-    # '''
-    # def test_invalid_inputs(self):
-    #     tests = [ self.mili.labels_of_material('es_13121'),
-    #               self.mili.nodes_of_material('es_13121'),
-    #               self.mili.nodes_of_elem('1', 'bsseam'),
-    #               self.mili.nodes_of_elem('-1', 'beam'),
-    #               self.mili.query(['nodpos[uxxx]'], 'node', labels=4, state_numbers=3),
-    #               self.mili.query(['nodposss[ux]'], 'node', labels=4, state_numbers=3),
-    #               self.mili.query(['nodpos[ux]'], 'nodels', labels=4, state_numbers=3),
-    #               self.mili.query(['nodpos[ux]'], 'node', material='cat', labels=4, state_numbers=3),
-    #               self.mili.query(['nodpos[ux]'], 'node', labels=-4,state_numbers= 3),
-    #               self.mili.query(['nodpos[ux]'], 'node', labels=4, state_numbers=300),
-    #               self.mili.query(['nodpos[ux]'], 4, labels=4, state_numbers=300),
-    #               self.mili.query([4], 'node', labels=4, state_numbers=300),
-    #               self.mili.query(['nodpos[ux]'], 'node', 9, labels=4, state_numbers=300),
-    #               self.mili.query(['nodpos[ux]'], 'node', labels='cat', state_numbers=300),
-    #               self.mili.query(['nodpos[ux]'], 'node', labels=4, state_numbers='cat'),
-    #               self.mili.query(['nodpos[ux]'], 'node', labels=4, state_numbers=3, modify='cat'),
-    #               self.mili.query(['nodposss[ux]'], 'node', labels=4, state_numbers=3, modify=False, int_points='cat'),
-    #               self.mili.query(['nodposss[ux]'], 'node', labels=4, state_numbers=3, modify=False, raw_data='cat') ]
-    #     assert( not any( tests ) )
-    # '''
-    # Testing whether the element numbers associated with a material are correct
-    # '''
-    # def test_labels_material(self):
-    #    answer = self.mili.labels_of_material('es_13', False)
-    #    assert(len(answer.items) == 12)
-    #    for i in range(len(answer.items)):
-    #        assert(answer.items[i].mo_id == i + 1)
-
-    
-    # '''
->>>>>>> 2b2e170e
     # Testing what nodes are associated with a material
     # '''
     # def test_nodes_material(self):
